--- conflicted
+++ resolved
@@ -31,20 +31,6 @@
         if not sigs:
             raise InvalidParameterError("No signatures provided for aggregation")
         try:
-<<<<<<< HEAD
-            start = time.time()
-            agg_sig: BLSSignature = G2ProofOfPossession.Aggregate(sigs)
-            end = time.time()
-            print(f"multi-signature generation {(end - start):.2f} s")
-        except Exception as e:
-            raise InvalidParameterError(f"BLS aggregation validation failed: {e}") from e
-        return agg_sig
-
-    def bls_signature_to_uint256x2(self, sig: BLSSignature) -> List[int]:
-        """
-        Convert a 96-byte BLS signature into a Solidity uint256[2] representing
-        the G2 point x-coordinates.
-=======
             start = time.time()      # EVALUATION: Multi-signature generation
 
             g1_signatures = []
@@ -75,17 +61,12 @@
         """
         将一个 64 字节的 BN254 G1 签名转换为 Solidity 的 uint256[2] 格式，
         代表 G1 点的坐标。
->>>>>>> 903c0393
 
         Args:
             sig: BLSSignature 字节流 (64 字节)。
 
         Returns:
-<<<<<<< HEAD
-            A list [x0, x1], where each is an uint256 limb of the FQ2 x-coordinate.
-=======
             一个列表 [x, y]，其中每个元素都是一个 uint256。
->>>>>>> 903c0393
 
         Raises:
             InvalidParameterError: 如果签名格式解码失败或长度不正确。
@@ -94,38 +75,14 @@
             raise InvalidParameterError(f"无效的 G1 签名长度，应为 64 字节，实际为 {len(sig)}")
 
         try:
-<<<<<<< HEAD
-            g2_point = signature_to_G2(BLSSignature(sig))
-            print(f"DEBUG: g2_point: {type(g2_point)}, {g2_point}")
-
-            if len(g2_point) == 3:
-                x_fq2, y_fq2, _ = g2_point
-                if hasattr(x_fq2, 'coeffs'):
-                    x0 = int(x_fq2.coeffs[0].n if hasattr(x_fq2.coeffs[0], 'n') else x_fq2.coeffs[0])
-                    x1 = int(x_fq2.coeffs[1].n if hasattr(x_fq2.coeffs[1], 'n') else x_fq2.coeffs[1])
-                else:
-                    x0, x1 = x_fq2
-                # 模运算确保在 uint256 范围内
-                x0 = x0 % self.BLS12_381_P
-                x1 = x1 % self.BLS12_381_P
-                print(f"DEBUG: x0={x0}, x1={x1}")
-                print(f"DEBUG: x0 bit length: {x0.bit_length()}, x1 bit length: {x1.bit_length()}")
-                return [x0, x1]
-            else:
-                raise InvalidParameterError("Unexpected G2 point format")
-=======
             # 未压缩的 G1 点是 (x, y)
             x = int.from_bytes(sig[:32], "big")
             y = int.from_bytes(sig[32:], "big")
->>>>>>> 903c0393
         except Exception as e:
             raise InvalidParameterError(f"无效的 G1 签名格式: {e}") from e
 
-<<<<<<< HEAD
-=======
         return [x, y]
 
->>>>>>> 903c0393
     def submit_task_validation(
         self,
         agg_sig: BLSSignature,
@@ -134,8 +91,6 @@
         dids: List[str],
         pks_mask: int
     ) -> bytes:
-<<<<<<< HEAD
-=======
         """
         在本地验证 BLS 聚合签名，然后将其 uint256[2] 表示提交到
         DataAnchoringContract 进行更新。
@@ -153,21 +108,14 @@
             InvalidParameterError: 如果输入格式错误。
             ContractError: 如果链上更新调用失败。
         """
->>>>>>> 903c0393
         if not agg_sig or not isinstance(agg_sig, (bytes, bytearray)):
             raise InvalidParameterError("aggregate_signature must be BLSSignature")
         print(f"DEBUG: agg_sig length: {len(agg_sig)}, value: {agg_sig.hex()}")
 
-<<<<<<< HEAD
-        start = time.time()
-        agg_sig_point = self.bls_signature_to_uint256x2(agg_sig)
-        print(f"DEBUG: agg_sig_point: {agg_sig_point}")
-=======
         # 将 G1 签名转换为 uint256[2] G1 坐标
         agg_sig_point = self.bls_signature_to_uint256x2(agg_sig)
 
         # Submit on-chain: update(uint256[4], bytes32, string, string[])
->>>>>>> 903c0393
         try:
             tx_hash = self._send_tx(
                 self._dac.functions.update,
