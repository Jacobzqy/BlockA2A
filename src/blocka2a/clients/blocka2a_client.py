--- conflicted
+++ resolved
@@ -314,12 +314,9 @@
         end = time.time()
         print(f"off-chain DID document storage {(end - start):.6f} s")
 
-<<<<<<< HEAD
         # print(f"DEBUG: register_did CID: {cid}")
 
 
-=======
->>>>>>> 903c0393
         # On-chain register
         start = time.time()  # EVALUATION: DID Registration on-chain hash anchoring
         tx_hash = self._send_tx(
